--- conflicted
+++ resolved
@@ -45,9 +45,5 @@
 windows = "0.4.0"
 winreg = "0.8.0"
 
-<<<<<<< HEAD
-# [features]
-=======
 [features]
-openwrt = []
->>>>>>> 10332cf3
+openwrt = []
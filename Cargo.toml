--- conflicted
+++ resolved
@@ -1,10 +1,6 @@
 [package]
 name = "libmacchina"
-<<<<<<< HEAD
-version = "1.0.5"
-=======
 version = "2.0.0"
->>>>>>> cabc09cb
 authors = ["grtcdr <ba.tahaaziz@gmail.com>", "Marvin Haschker <marvin@haschker.me>", "Uttarayan Mondal <email@uttarayan.me>"]
 edition = "2018"
 description = "A library that can fetch all sorts of system information, super duper fast!"

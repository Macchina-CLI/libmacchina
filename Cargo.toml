--- conflicted
+++ resolved
@@ -1,10 +1,6 @@
 [package]
 name = "libmacchina"
-<<<<<<< HEAD
-version = "0.4.0"
-=======
 version = "0.4.8"
->>>>>>> 7960ce1b
 authors = ["grtcdr <ba.tahaaziz@gmail.com>", "Marvin Haschker <marvin@haschker.me>"]
 edition = "2018"
 description = "Provides the fetching capabilities for Macchina."
@@ -53,9 +49,5 @@
 pkg-config = "0.3.19"
 
 [features]
-<<<<<<< HEAD
 openwrt = []
-=======
-openwrt = []
-xserver = []
->>>>>>> 7960ce1b
+xserver = []
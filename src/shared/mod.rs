--- conflicted
+++ resolved
@@ -4,10 +4,7 @@
 use crate::traits::{ReadoutError, ShellFormat, ShellKind};
 
 use crate::extra;
-<<<<<<< HEAD
 use crate::winman::*;
-=======
->>>>>>> 787e6f4c
 use std::fs::read_dir;
 use std::fs::read_to_string;
 use std::io::Error;
@@ -69,11 +66,7 @@
     }
 }
 
-<<<<<<< HEAD
 #[cfg(not(any(target_os = "android", target_os = "macos", target_os = "windows")))]
-=======
-#[cfg(any(target_os = "linux", target_os = "netbsd", target_os = "freebsd"))]
->>>>>>> 787e6f4c
 pub(crate) fn session() -> Result<String, ReadoutError> {
     match env::var("XDG_SESSION_TYPE") {
         Ok(s) => Ok(extra::ucfirst(s)),

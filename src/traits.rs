--- conflicted
+++ resolved
@@ -370,12 +370,12 @@
 pub trait GeneralReadout {
     /// Creates a new instance of the structure which implements this trait.
     fn new() -> Self;
-
-<<<<<<< HEAD
+  
     fn backlight(&self) -> Result<usize, ReadoutError> {
-=======
+        Err(STANDARD_NO_IMPL.clone())
+    }
+    
     fn resolution(&self) -> Result<String, ReadoutError> {
->>>>>>> 7960ce1b
         Err(STANDARD_NO_IMPL.clone())
     }
 

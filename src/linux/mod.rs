mod sysinfo_ffi;
mod x11_ffi;

use crate::extra;
use crate::traits::*;
use itertools::Itertools;
use std::fs;
use std::fs::read_dir;
use std::io::{BufRead, BufReader};
use std::path::{Path, PathBuf};
use std::process::{Command, Stdio};
use sysctl::{Ctl, Sysctl};
use sysinfo_ffi::sysinfo;

impl From<sqlite::Error> for ReadoutError {
    fn from(e: sqlite::Error) -> Self {
        ReadoutError::Other(e.to_string())
    }
}

pub struct LinuxBatteryReadout;

pub struct LinuxKernelReadout {
    os_release_ctl: Option<Ctl>,
    os_type_ctl: Option<Ctl>,
}

pub struct LinuxGeneralReadout {
    hostname_ctl: Option<Ctl>,
    sysinfo: sysinfo,
}

pub struct LinuxMemoryReadout {
    sysinfo: sysinfo,
}
pub struct LinuxProductReadout;

pub struct LinuxPackageReadout;

impl BatteryReadout for LinuxBatteryReadout {
    fn new() -> Self {
        LinuxBatteryReadout
    }

    fn percentage(&self) -> Result<u8, ReadoutError> {
        let mut bat_path = Path::new("/sys/class/power_supply/BAT0/capacity");
        if !Path::exists(bat_path) {
            bat_path = Path::new("/sys/class/power_supply/BAT1/capacity");
        }

        let percentage_text = extra::pop_newline(fs::read_to_string(bat_path)?);
        let percentage_parsed = percentage_text.parse::<u8>();

        match percentage_parsed {
            Ok(p) => Ok(p),
            Err(e) => Err(ReadoutError::Other(format!(
                "Could not parse the value '{}' of {} into a \
            digit: {:?}",
                percentage_text,
                bat_path.to_str().unwrap_or_default(),
                e
            ))),
        }
    }

    fn status(&self) -> Result<BatteryState, ReadoutError> {
        let mut bat_path = Path::new("/sys/class/power_supply/BAT0/status");
        if !Path::exists(bat_path) {
            bat_path = Path::new("/sys/class/power_supply/BAT1/status");
        }

        let status_text = extra::pop_newline(fs::read_to_string(bat_path)?).to_lowercase();
        match &status_text[..] {
            "charging" => Ok(BatteryState::Charging),
            "discharging" | "full" => Ok(BatteryState::Discharging),
            s => Err(ReadoutError::Other(format!(
                "Got unexpected value '{}' from {}.",
                s,
                bat_path.to_str().unwrap_or_default()
            ))),
        }
    }

    fn health(&self) -> Result<u64, ReadoutError> {
        let mut bat_root = Path::new("/sys/class/power_supply/BAT0");
        if !Path::exists(bat_root) {
            bat_root = Path::new("/sys/class/power_supply/BAT1");
        }
        let energy_full =
            extra::pop_newline(fs::read_to_string(bat_root.join("energy_full"))?).parse::<u64>();

        let energy_full_design =
            extra::pop_newline(fs::read_to_string(bat_root.join("energy_full_design"))?)
                .parse::<u64>();

        match (energy_full, energy_full_design) {
            (Ok(mut ef), Ok(efd)) => {
                if ef > efd {
                    ef = efd;
                    return Ok(((ef as f64 / efd as f64) * 100 as f64) as u64);
                }
                Ok(((ef as f64 / efd as f64) * 100 as f64) as u64)
            }
            _ => Err(ReadoutError::Other(format!(
                "Error while calculating battery health.",
            ))),
        }
    }
}

impl KernelReadout for LinuxKernelReadout {
    fn new() -> Self {
        LinuxKernelReadout {
            os_release_ctl: Ctl::new("kernel.osrelease").ok(),
            os_type_ctl: Ctl::new("kernel.ostype").ok(),
        }
    }

    fn os_release(&self) -> Result<String, ReadoutError> {
        Ok(self
            .os_release_ctl
            .as_ref()
            .ok_or(ReadoutError::MetricNotAvailable)?
            .value_string()?)
    }

    fn os_type(&self) -> Result<String, ReadoutError> {
        Ok(self
            .os_type_ctl
            .as_ref()
            .ok_or(ReadoutError::MetricNotAvailable)?
            .value_string()?)
    }
}

impl GeneralReadout for LinuxGeneralReadout {
    fn new() -> Self {
        LinuxGeneralReadout {
            hostname_ctl: Ctl::new("kernel.hostname").ok(),
            sysinfo: sysinfo::new(),
        }
    }

<<<<<<< HEAD
    fn backlight(&self) -> Result<usize, ReadoutError> {
        use std::path::Path;
        let backlight_path = Path::new("/sys/class/backlight/").to_path_buf();

        let max_brightness_path = backlight_path.join("max_brightness");

        let current_brightness_path = backlight_path.join("brightness");

        let max_brightness_value = extra::pop_newline(fs::read_to_string(max_brightness_path)?)
            .parse::<u32>()
            .ok();

        let current_brightness_value =
            extra::pop_newline(fs::read_to_string(current_brightness_path)?)
                .parse::<u32>()
                .ok();

        match (current_brightness_value, max_brightness_value) {
            (Some(c), Some(m)) => Ok(c as usize / m as usize * 100),
            _ => Err(ReadoutError::Other(String::from(
                "Could not read from intel_backlight/max_brightness or intel_backlight/brightness",
            ))),
=======
    fn resolution(&self) -> Result<String, ReadoutError> {
        fn get_resolution_without_x() -> Result<String, ReadoutError> {
            let drm = std::path::Path::new("/sys/class/drm");
            if drm.is_dir() {
                let dirs = extra::list_dir_entries(drm);
                let mut resolution = String::new();
                for entry in dirs {
                    if entry.read_link().is_ok() {
                        let modes = std::path::PathBuf::from(entry).join("modes");
                        if modes.is_file() {
                            if let Ok(mut this_res) = std::fs::read_to_string(modes) {
                                if !this_res.is_empty() {
                                    if this_res.ends_with("\n") {
                                        this_res.pop();
                                    }
                                    resolution.push_str(&this_res);
                                    resolution.push_str(", ");
                                }
                            }
                        }
                    }
                }
                if resolution.trim_end().ends_with(",") {
                    resolution.pop();
                }

                Ok(resolution)
            } else {
                Err(ReadoutError::Other(String::from(
                    "Could not obtain screen resolution from /sys/class/drm.",
                )))
            }
        }

        if cfg!(feature = "xserver") {
            use std::os::raw::c_char;
            use x11_ffi::*;

            let display_name: *const c_char = std::ptr::null_mut();
            let display = unsafe { XOpenDisplay(display_name) };

            if !display.is_null() {
                let screen = unsafe { XDefaultScreen(display) };
                let width = unsafe { XDisplayWidth(display, screen) };
                let height = unsafe { XDisplayHeight(display, screen) };

                unsafe {
                    XCloseDisplay(display);
                    libc::free(display_name as *mut libc::c_void);
                }

                return Ok(format!("{}x{}", width, height));
            } else {
                return get_resolution_without_x();
            }
        } else {
            return get_resolution_without_x();
>>>>>>> 7960ce1b
        }
    }

    fn machine(&self) -> Result<String, ReadoutError> {
        let product_readout = LinuxProductReadout::new();

        let name = product_readout.name()?;
        let family = product_readout.family()?;
        let version = product_readout.version()?;
        let vendor = product_readout.vendor()?;

        let product = format!("{} {} {} {}", vendor, family, name, version)
            .replace("To be filled by O.E.M.", "");

        let new_product: Vec<_> = product.split_whitespace().into_iter().unique().collect();

        if family == name && family == version {
            return Ok(family);
        } else if version.is_empty() || version.len() <= 15 {
            return Ok(new_product.into_iter().join(" "));
        }

        Ok(version)
    }

    fn local_ip(&self) -> Result<String, ReadoutError> {
        crate::shared::local_ip()
    }

    fn username(&self) -> Result<String, ReadoutError> {
        crate::shared::username()
    }

    fn hostname(&self) -> Result<String, ReadoutError> {
        Ok(self
            .hostname_ctl
            .as_ref()
            .ok_or(ReadoutError::MetricNotAvailable)?
            .value_string()?)
    }

    fn distribution(&self) -> Result<String, ReadoutError> {
        use os_release::OsRelease;
        let content = OsRelease::new()?;

        if !content.version.is_empty() {
            return Ok(format!("{} {}", content.name, content.version));
        } else if !content.version_id.is_empty() {
            return Ok(format!("{} {}", content.name, content.version_id));
        }

        Ok(content.name)
    }

    fn desktop_environment(&self) -> Result<String, ReadoutError> {
        crate::shared::desktop_environment()
    }

    fn window_manager(&self) -> Result<String, ReadoutError> {
        crate::shared::window_manager()
    }

    fn terminal(&self) -> Result<String, ReadoutError> {
        // Fetching terminal information is a three step process:
        // 1. Get the shell PID, i.e. the PPID of this program
        // 2. Get the PPID of the shell, i.e. the controlling terminal
        // 3. Get the command associated with the shell's PPID

        // 1. Get the shell PID, i.e. the PPID of this program.
        // This function is always successful.
        fn get_shell_pid() -> i32 {
            unsafe { libc::getppid() }
        }

        // 2. Get the PPID of the shell, i.e. the cotrolling terminal.
        fn get_shell_ppid(ppid: i32) -> i32 {
            let process_path = PathBuf::from("/proc").join(ppid.to_string()).join("status");
            let file = fs::File::open(process_path);
            match file {
                Ok(content) => {
                    let reader = BufReader::new(content);
                    for line in reader.lines().flatten() {
                        if line.to_uppercase().starts_with("PPID") {
                            let s_mem_kb: String =
                                line.chars().filter(|c| c.is_digit(10)).collect();
                            return s_mem_kb.parse::<i32>().unwrap_or(-1);
                        }
                    }
                    -1
                }
                Err(_e) => -1,
            }
        }

        // 3. Get the command associated with the shell's PPID.
        fn terminal_name() -> String {
            let terminal_pid = get_shell_ppid(get_shell_pid());
            if terminal_pid != -1 {
                let path = PathBuf::from("/proc")
                    .join(terminal_pid.to_string())
                    .join("comm");

                if let Ok(terminal_name) = fs::read_to_string(path) {
                    return terminal_name;
                }
            }

            String::new()
        }

        let terminal = terminal_name();

        if !terminal.is_empty() {
            Ok(extra::pop_newline(terminal))
        } else {
            Err(ReadoutError::Other(
                "Failed to get terminal name".to_string(),
            ))
        }
    }

    fn shell(&self, format: ShellFormat) -> Result<String, ReadoutError> {
        crate::shared::shell(format)
    }

    fn cpu_model_name(&self) -> Result<String, ReadoutError> {
        Ok(crate::shared::cpu_model_name())
    }

    fn cpu_physical_cores(&self) -> Result<usize, ReadoutError> {
        crate::shared::cpu_physical_cores()
    }

    fn cpu_cores(&self) -> Result<usize, ReadoutError> {
        crate::shared::cpu_cores()
    }

    fn cpu_usage(&self) -> Result<usize, ReadoutError> {
        let mut info = self.sysinfo;
        let info_ptr: *mut sysinfo = &mut info;
        let ret = unsafe { sysinfo(info_ptr) };
        if ret != -1 {
            let f_load = 1f64 / (1 << libc::SI_LOAD_SHIFT) as f64;
            let cpu_usage = info.loads[0] as f64 * f_load;
            let cpu_usage_u = (cpu_usage / num_cpus::get() as f64 * 100.0).round() as usize;
            Ok(cpu_usage_u as usize)
        } else {
            Err(ReadoutError::Other(
                "Failed to get system statistics".to_string(),
            ))
        }
    }

    fn uptime(&self) -> Result<usize, ReadoutError> {
        let mut info = self.sysinfo;
        let info_ptr: *mut sysinfo = &mut info;
        let ret = unsafe { sysinfo(info_ptr) };
        if ret != -1 {
            Ok(info.uptime as usize)
        } else {
            Err(ReadoutError::Other(
                "Failed to get system statistics".to_string(),
            ))
        }
    }
}

impl MemoryReadout for LinuxMemoryReadout {
    fn new() -> Self {
        LinuxMemoryReadout {
            sysinfo: sysinfo::new(),
        }
    }

    fn total(&self) -> Result<u64, ReadoutError> {
        let mut info = self.sysinfo;
        let info_ptr: *mut sysinfo = &mut info;
        let ret = unsafe { sysinfo(info_ptr) };
        if ret != -1 {
            Ok(info.totalram as u64 * info.mem_unit as u64 / 1024)
        } else {
            Err(ReadoutError::Other(
                "Failed to get system statistics".to_string(),
            ))
        }
    }

    fn free(&self) -> Result<u64, ReadoutError> {
        let mut info = self.sysinfo;
        let info_ptr: *mut sysinfo = &mut info;
        let ret = unsafe { sysinfo(info_ptr) };
        if ret != -1 {
            Ok(info.freeram as u64 * info.mem_unit as u64 / 1024)
        } else {
            Err(ReadoutError::Other(
                "Failed to get system statistics".to_string(),
            ))
        }
    }

    fn buffers(&self) -> Result<u64, ReadoutError> {
        let mut info = self.sysinfo;
        let info_ptr: *mut sysinfo = &mut info;
        let ret = unsafe { sysinfo(info_ptr) };
        if ret != -1 {
            Ok(info.bufferram as u64 * info.mem_unit as u64 / 1024)
        } else {
            Err(ReadoutError::Other(
                "Failed to get system statistics".to_string(),
            ))
        }
    }

    fn cached(&self) -> Result<u64, ReadoutError> {
        Ok(crate::shared::get_meminfo_value("Cached"))
    }

    fn reclaimable(&self) -> Result<u64, ReadoutError> {
        Ok(crate::shared::get_meminfo_value("SReclaimable"))
    }

    fn used(&self) -> Result<u64, ReadoutError> {
        let total = self.total().unwrap();
        let free = self.free().unwrap();
        let cached = self.cached().unwrap();
        let reclaimable = self.reclaimable().unwrap();
        let buffers = self.buffers().unwrap();
        Ok(total - free - cached - reclaimable - buffers)
    }
}

impl ProductReadout for LinuxProductReadout {
    fn new() -> Self {
        LinuxProductReadout
    }

    fn version(&self) -> Result<String, ReadoutError> {
        Ok(extra::pop_newline(fs::read_to_string(
            "/sys/class/dmi/id/product_version",
        )?))
    }

    fn vendor(&self) -> Result<String, ReadoutError> {
        Ok(extra::pop_newline(fs::read_to_string(
            "/sys/class/dmi/id/sys_vendor",
        )?))
    }

    fn family(&self) -> Result<String, ReadoutError> {
        Ok(extra::pop_newline(fs::read_to_string(
            "/sys/class/dmi/id/product_family",
        )?))
    }
    fn name(&self) -> Result<String, ReadoutError> {
        Ok(extra::pop_newline(fs::read_to_string(
            "/sys/class/dmi/id/product_name",
        )?))
    }
}

impl PackageReadout for LinuxPackageReadout {
    fn new() -> Self {
        LinuxPackageReadout
    }

    fn count_pkgs(&self) -> Vec<(PackageManager, usize)> {
        let mut packages = Vec::new();
        // Instead of having a condition for each distribution.
        // we will try and extract package count by checking
        // if a certain package manager is installed
        if extra::which("pacman") {
            if let Some(c) = LinuxPackageReadout::count_pacman() {
                packages.push((PackageManager::Pacman, c));
            }
        } else if extra::which("dpkg") {
            if let Some(c) = LinuxPackageReadout::count_dpkg() {
                packages.push((PackageManager::Dpkg, c));
            }
        } else if extra::which("qlist") {
            if let Some(c) = LinuxPackageReadout::count_portage() {
                packages.push((PackageManager::Portage, c));
            }
        } else if extra::which("xbps-query") {
            if let Some(c) = LinuxPackageReadout::count_xbps() {
                packages.push((PackageManager::Xbps, c));
            }
        } else if extra::which("rpm") {
            if let Some(c) = LinuxPackageReadout::count_rpm() {
                packages.push((PackageManager::Rpm, c));
            }
        } else if extra::which("eopkg") {
            if let Some(c) = LinuxPackageReadout::count_eopkg() {
                packages.push((PackageManager::Eopkg, c));
            }
        } else if extra::which("apk") {
            if let Some(c) = LinuxPackageReadout::count_apk() {
                packages.push((PackageManager::Apk, c));
            }
        }

        if extra::which("cargo") {
            if let Some(c) = LinuxPackageReadout::count_cargo() {
                packages.push((PackageManager::Cargo, c));
            }
        }
        if extra::which("flatpak") {
            if let Some(c) = LinuxPackageReadout::count_flatpak() {
                packages.push((PackageManager::Flatpak, c));
            }
        }
        if extra::which("snap") {
            if let Some(c) = LinuxPackageReadout::count_snap() {
                packages.push((PackageManager::Snap, c));
            }
        }

        packages
    }
}

impl LinuxPackageReadout {
    /// Returns the number of installed packages for systems
    /// that utilize `rpm` as their package manager.
    fn count_rpm() -> Option<usize> {
        // Return the number of installed packages using sqlite (~1ms)
        // as directly calling rpm or dnf is too expensive (~500ms)
        let path = "/var/lib/rpm/rpmdb.sqlite";
        let connection = sqlite::open(path);
        if let Ok(con) = connection {
            let statement = con.prepare("SELECT COUNT(*) FROM Installtid");
            if let Ok(mut s) = statement {
                if s.next().is_ok() {
                    return match s.read::<Option<i64>>(0) {
                        Ok(Some(count)) => Some(count as usize),
                        _ => None,
                    };
                }
            }
        }

        None
    }

    /// Returns the number of installed packages for systems
    /// that utilize `pacman` as their package manager.
    fn count_pacman() -> Option<usize> {
        let pacman_dir = Path::new("/var/lib/pacman/local");
        if pacman_dir.exists() {
            if let Ok(read_dir) = read_dir(pacman_dir) {
                return Some(read_dir.count() - 1);
            };
        }

        None
    }

    /// Returns the number of installed packages for systems
    /// that utilize `eopkg` as their package manager.
    fn count_eopkg() -> Option<usize> {
        let eopkg_dir = Path::new("/var/lib/eopkg/package");
        if eopkg_dir.exists() {
            if let Ok(read_dir) = read_dir(eopkg_dir) {
                return Some(read_dir.count() - 1);
            };
        }

        None
    }

    /// Returns the number of installed packages for systems
    /// that utilize `dpkg` as their package manager.
    fn count_dpkg() -> Option<usize> {
        let dpkg_dir = Path::new("/var/lib/dpkg/info");
        let dir_entries = extra::list_dir_entries(dpkg_dir);
        if !dir_entries.is_empty() {
            return Some(
                dir_entries
                    .iter()
                    .filter(|x| {
                        if let Some(ext) = extra::path_extension(x) {
                            ext == "list"
                        } else {
                            false
                        }
                    })
                    .into_iter()
                    .count(),
            );
        }

        None
    }

    /// Returns the number of installed packages for systems
    /// that utilize `portage` as their package manager.
    fn count_portage() -> Option<usize> {
        let qlist_output = Command::new("qlist")
            .arg("-I")
            .stdout(Stdio::piped())
            .output()
            .unwrap();

        extra::count_lines(
            String::from_utf8(qlist_output.stdout)
                .expect("ERROR: \"qlist -I\" output was not valid UTF-8"),
        )
    }

    /// Returns the number of installed packages for systems
    /// that utilize `xbps` as their package manager.
    fn count_xbps() -> Option<usize> {
        let xbps_output = Command::new("xbps-query")
            .arg("-l")
            .stdout(Stdio::piped())
            .output()
            .unwrap();

        extra::count_lines(
            String::from_utf8(xbps_output.stdout)
                .expect("ERROR: \"xbps-query -l\" output was not valid UTF-8"),
        )
    }

    /// Returns the number of installed packages for systems
    /// that utilize `apk` as their package manager.
    fn count_apk() -> Option<usize> {
        let apk_output = Command::new("apk")
            .arg("info")
            .stdout(Stdio::piped())
            .output()
            .unwrap();

        extra::count_lines(
            String::from_utf8(apk_output.stdout)
                .expect("ERROR: \"apk info\" output was not valid UTF-8"),
        )
    }

    /// Returns the number of installed packages for systems
    /// that have `cargo` installed.
    fn count_cargo() -> Option<usize> {
        crate::shared::count_cargo()
    }

    /// Returns the number of installed packages for systems
    /// that have `flatpak` installed.
    fn count_flatpak() -> Option<usize> {
        // Return the number of system-wide installed flatpaks
        let global_flatpak_dir = Path::new("/var/lib/flatpak/app");
        let mut global_packages = 0;
        if let Ok(dir) = read_dir(global_flatpak_dir) {
            global_packages = dir.count();
        }

        // Return the number of per-user installed flatpaks
        let mut user_packages: usize = 0;
        if let Some(home_dir) = dirs::home_dir() {
            let user_flatpak_dir = home_dir.join(".local/share/flatpak/app");
            if let Ok(dir) = read_dir(user_flatpak_dir) {
                user_packages = dir.count();
            }
        }

        let total = global_packages + user_packages;
        if total > 0 {
            return Some(total);
        }

        None
    }

    /// Returns the number of installed packages for systems
    /// that have `snap` installed.
    fn count_snap() -> Option<usize> {
        let snap_dir = Path::new("/var/lib/snapd/snaps");
        if snap_dir.is_dir() {
            let dir_entries = extra::list_dir_entries(snap_dir);
            if !dir_entries.is_empty() {
                return Some(
                    dir_entries
                        .iter()
                        .filter(|x| {
                            if let Some(ext) = extra::path_extension(x) {
                                ext == "snap"
                            } else {
                                false
                            }
                        })
                        .into_iter()
                        .count(),
                );
            }
        }

        None
    }
}<|MERGE_RESOLUTION|>--- conflicted
+++ resolved
@@ -141,7 +141,7 @@
         }
     }
 
-<<<<<<< HEAD
+
     fn backlight(&self) -> Result<usize, ReadoutError> {
         use std::path::Path;
         let backlight_path = Path::new("/sys/class/backlight/").to_path_buf();
@@ -164,7 +164,8 @@
             _ => Err(ReadoutError::Other(String::from(
                 "Could not read from intel_backlight/max_brightness or intel_backlight/brightness",
             ))),
-=======
+      }
+
     fn resolution(&self) -> Result<String, ReadoutError> {
         fn get_resolution_without_x() -> Result<String, ReadoutError> {
             let drm = std::path::Path::new("/sys/class/drm");
@@ -222,7 +223,6 @@
             }
         } else {
             return get_resolution_without_x();
->>>>>>> 7960ce1b
         }
     }
 

--- conflicted
+++ resolved
@@ -330,11 +330,7 @@
     fn count_pacman() -> Option<usize> {
         use std::fs::read_dir;
 
-<<<<<<< HEAD
-        // Return the number of entries within /var/lib/pacman/local
-=======
         // Try to retrieve package count from /var/lib/pacman/local
->>>>>>> d62d671d
         let pacman_folder = Path::new("/var/lib/pacman/local");
         if pacman_folder.exists() {
             match read_dir(pacman_folder) {
@@ -342,9 +338,6 @@
                 _ => (),
             };
         }
-<<<<<<< HEAD
-        None
-=======
 
         // If the above code fails then return the
         // number of installed packages using:
@@ -373,7 +366,6 @@
             .trim()
             .parse::<usize>()
             .ok()
->>>>>>> d62d671d
     }
 
     fn count_apt() -> Option<usize> {
